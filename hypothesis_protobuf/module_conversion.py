"""Conversion of protobuf modules to hypothesis strategies via internal representation."""

from __future__ import absolute_import, division, print_function, unicode_literals

from functools import partial

from hypothesis import strategies as st

from google.protobuf.internal import enum_type_wrapper
from google.protobuf.internal.well_known_types import FieldDescriptor


SINGLEPRECISION = dict(max_value=(2 - 2 ** -23) * 2 ** 127, min_value=-(2 - 2 ** -23) * 2 ** 127)
RANGE32 = dict(max_value=2 ** 31 - 1, min_value=-(2 ** 31) + 1)
RANGE64 = dict(max_value=2 ** 63 - 1, min_value=-(2 ** 63) + 1)
URANGE32 = dict(min_value=0, max_value=2 ** 32 - 1)
URANGE64 = dict(min_value=0, max_value=2 ** 64 - 1)

SCALAR_MAPPINGS = {
    FieldDescriptor.TYPE_DOUBLE: st.floats(),
    FieldDescriptor.TYPE_FLOAT: st.floats(**SINGLEPRECISION),
    FieldDescriptor.TYPE_INT32: st.integers(**RANGE32),
    FieldDescriptor.TYPE_INT64: st.integers(**RANGE64),
    FieldDescriptor.TYPE_UINT32: st.integers(**URANGE32),
    FieldDescriptor.TYPE_UINT64: st.integers(**URANGE64),
    FieldDescriptor.TYPE_SINT32: st.integers(**RANGE32),
    FieldDescriptor.TYPE_SINT64: st.integers(**RANGE64),
    FieldDescriptor.TYPE_FIXED32: st.integers(**URANGE32),
    FieldDescriptor.TYPE_FIXED64: st.integers(**URANGE64),
    FieldDescriptor.TYPE_SFIXED32: st.integers(**RANGE32),
    FieldDescriptor.TYPE_SFIXED64: st.integers(**RANGE64),
    FieldDescriptor.TYPE_BOOL: st.booleans(),
    FieldDescriptor.TYPE_STRING: st.text(),
    FieldDescriptor.TYPE_BYTES: st.binary()
}

LABEL_MAPPINGS = {
    FieldDescriptor.LABEL_OPTIONAL: st.one_of,
    FieldDescriptor.LABEL_REPEATED: st.lists,
    FieldDescriptor.LABEL_REQUIRED: lambda x: x
}

MAX_LOAD_DEPTH = 5


def overridable(f):
    """
    Handle overrides in a strategy-generating function, taking a field as a
    first argument.

    Overrides can be strategies themselves or functions from strategies to
    strategies. In the latter case, the override will be passed the originally
    generated strategy from the decorated function.
    """
    def wrapper(*args, **kwargs):
        overrides = kwargs.get('overrides')
        if not overrides:
            return f(*args)

        field = args[0]
        field_name = getattr(field, 'DESCRIPTOR', field).full_name

        overridden_strategy = overrides.get(field_name)
        if not overridden_strategy:
            return f(*args)

        if not callable(overridden_strategy):
            return overridden_strategy

        return overridden_strategy(f(*args))
    return wrapper


@overridable
def enum_to_strategy(enum):
    """Generate strategy for enum."""
    return st.sampled_from([
        value.number
        for value in enum.DESCRIPTOR.values
    ])


def find_strategy_in_env(descriptor, env):
    """Find strategy matching descriptor."""
    for proto_cls, strategy in env.items():
        if proto_cls.DESCRIPTOR.full_name == descriptor.full_name:
            return strategy
    raise LookupError("Did not exist in env.")


def apply_modifier(strategy, field):
    """Apply labeled modifier to strategy."""
    return LABEL_MAPPINGS.get(field.label)(strategy)


def non_null(x):
    return x is not None


@overridable
def field_to_strategy(field, env):
    """Generate strategy for field."""
    if SCALAR_MAPPINGS.get(field.type) is not None:
        return apply_modifier(
            strategy=SCALAR_MAPPINGS[field.type],
            field=field
        )

    if field.type is FieldDescriptor.TYPE_ENUM:
        return apply_modifier(
            strategy=find_strategy_in_env(field.enum_type, env),
            field=field
        )

    if field.type is FieldDescriptor.TYPE_MESSAGE:
        field_options = field.message_type.GetOptions()

        if field_options.deprecated:
            return st.none()

        if field_options.map_entry:
            k, v = field.message_type.fields
            return st.dictionaries(
                field_to_strategy(k, env).filter(non_null),
                field_to_strategy(v, env).filter(non_null)
            )

        return apply_modifier(
            strategy=find_strategy_in_env(field.message_type, env),
            field=field
        )

    raise Exception("Unhandled field {}.".format(field))


def buildable(message_obj):
    """Return a "buildable" callable for st.builds which will handle optionals."""
    def builder(**kwargs):
        return message_obj(**{
            k: v
            for k, v in kwargs.items()
            if v is not None  # filter out unpopulated optional param
        })
    builder.__name__ = message_obj.DESCRIPTOR.full_name
    return builder


def message_to_strategy(message_obj, env, overrides=None):
    """Generate strategy from message."""
<<<<<<< HEAD
    # Protobuf messages may have recursive dependencies.
    # We can manage these by lazily constructing strategies using st.deferred
    return st.deferred(lambda: st.builds(
=======

    return st.builds(
>>>>>>> 7cd89624
        buildable(message_obj),
        **{
            field_name: field_to_strategy(field, env, overrides=overrides)
            for field_name, field in message_obj.DESCRIPTOR.fields_by_name.items()
        })
    )

def handle_message_type(all_mess_objs, all_enum_objs, cont_obj, cont_type):

    for cur_enum in cont_type.enum_types:
        all_enum_objs.append(getattr(cont_obj, cur_enum.name))

    all_mess_objs.append(cont_obj)
    all_nested = cont_type.nested_types
    for cur_nested in all_nested:		
        handle_message_type(all_mess_objs, all_enum_objs, getattr(cont_obj, cur_nested.name), cur_nested)

def load_module_into_env(parent_obj, env, overrides=None, depth=1):
    """Populate env with all messages and enums from the module."""
<<<<<<< HEAD
    message_objects = []
    nested_enum_objects = []
    for cur_type in module_.DESCRIPTOR.message_types_by_name.values():
        handle_message_type(message_objects, nested_enum_objects, getattr(module_, cur_type.name), cur_type)
        
    for enum_obj in nested_enum_objects:
        env[enum_obj] = enum_to_strategy(enum_obj, overrides=overrides)
    for enum in module_.DESCRIPTOR.enum_types_by_name.values():
        enum_obj = getattr(module_, enum.name)
        env[enum_obj] = enum_to_strategy(enum_obj, overrides=overrides)
    
    for message_obj in message_objects:
        env[message_obj] = message_to_strategy(message_obj, env, overrides=overrides)
=======
    if depth > MAX_LOAD_DEPTH:
        raise Exception("Nesting below {} levels is not supported".format(MAX_LOAD_DEPTH))

    if hasattr(parent_obj.DESCRIPTOR, 'enum_types'):
        enum_types = parent_obj.DESCRIPTOR.enum_types
    else:
        enum_types = parent_obj.DESCRIPTOR.enum_types_by_name.values()

    for enum_type in enum_types:
        enum_obj = enum_type_wrapper.EnumTypeWrapper(enum_type)
        env[enum_obj] = enum_to_strategy(enum_obj, overrides=overrides)

    # get all types at the current depth
    if hasattr(parent_obj.DESCRIPTOR, 'nested_types'):
        nested_types = parent_obj.DESCRIPTOR.nested_types
    else:  # parent_obj is a module
        nested_types = parent_obj.DESCRIPTOR.message_types_by_name.values()

    # Some message types are dependant on other messages being loaded
    # Unfortunately, how to determine load order is not clear.
    # We'll loop through all the messages, skipping over errors until we've either:
    # A) loaded all the messages
    # B) exhausted all the possible orderings
    total_messages = len(nested_types)
    loaded = set()
    is_loaded = False
    for __ in range(total_messages):
        for message in nested_types:
            if message in loaded:
                continue
            try:
                message_obj = getattr(parent_obj, message.name)
                load_module_into_env(message_obj, env, overrides=overrides, depth=depth+1)
                env[message_obj] = message_to_strategy(message_obj, env, overrides=overrides)
                loaded.add(message)
            except LookupError:
                continue

        if all(message in loaded for message in nested_types):
            is_loaded = True
            break
    return is_loaded
>>>>>>> 7cd89624


def modules_to_strategies(*modules, **overrides):
    """
    Map protobuf classes from all supplied modules to hypothesis strategies.

    If overrides are provided as strategies, these are used in place of the
    fields or enums they are mapped to. If they are provided as callables of
    type Callable[[Strategy], Strategy], they will be passed the originally
    generated strategy for the field they are mapped to.
    """
    env = {}
    module_loaded = {}
    total_modules = len(modules)
    for __ in range(total_modules):
        for module in modules:
            if module_loaded.get(module):
                continue
            module_loaded[module] = load_module_into_env(module, env, overrides)
    return env<|MERGE_RESOLUTION|>--- conflicted
+++ resolved
@@ -9,12 +9,12 @@
 from google.protobuf.internal import enum_type_wrapper
 from google.protobuf.internal.well_known_types import FieldDescriptor
 
-
-SINGLEPRECISION = dict(max_value=(2 - 2 ** -23) * 2 ** 127, min_value=-(2 - 2 ** -23) * 2 ** 127)
-RANGE32 = dict(max_value=2 ** 31 - 1, min_value=-(2 ** 31) + 1)
-RANGE64 = dict(max_value=2 ** 63 - 1, min_value=-(2 ** 63) + 1)
-URANGE32 = dict(min_value=0, max_value=2 ** 32 - 1)
-URANGE64 = dict(min_value=0, max_value=2 ** 64 - 1)
+SINGLEPRECISION = dict(max_value=(2 - 2**-23) * 2**127,
+                       min_value=-(2 - 2**-23) * 2**127)
+RANGE32 = dict(max_value=2**31 - 1, min_value=-(2**31) + 1)
+RANGE64 = dict(max_value=2**63 - 1, min_value=-(2**63) + 1)
+URANGE32 = dict(min_value=0, max_value=2**32 - 1)
+URANGE64 = dict(min_value=0, max_value=2**64 - 1)
 
 SCALAR_MAPPINGS = {
     FieldDescriptor.TYPE_DOUBLE: st.floats(),
@@ -68,16 +68,14 @@
             return overridden_strategy
 
         return overridden_strategy(f(*args))
+
     return wrapper
 
 
 @overridable
 def enum_to_strategy(enum):
     """Generate strategy for enum."""
-    return st.sampled_from([
-        value.number
-        for value in enum.DESCRIPTOR.values
-    ])
+    return st.sampled_from([value.number for value in enum.DESCRIPTOR.values])
 
 
 def find_strategy_in_env(descriptor, env):
@@ -101,16 +99,13 @@
 def field_to_strategy(field, env):
     """Generate strategy for field."""
     if SCALAR_MAPPINGS.get(field.type) is not None:
-        return apply_modifier(
-            strategy=SCALAR_MAPPINGS[field.type],
-            field=field
-        )
+        return apply_modifier(strategy=SCALAR_MAPPINGS[field.type],
+                              field=field)
 
     if field.type is FieldDescriptor.TYPE_ENUM:
-        return apply_modifier(
-            strategy=find_strategy_in_env(field.enum_type, env),
-            field=field
-        )
+        return apply_modifier(strategy=find_strategy_in_env(
+            field.enum_type, env),
+                              field=field)
 
     if field.type is FieldDescriptor.TYPE_MESSAGE:
         field_options = field.message_type.GetOptions()
@@ -122,13 +117,11 @@
             k, v = field.message_type.fields
             return st.dictionaries(
                 field_to_strategy(k, env).filter(non_null),
-                field_to_strategy(v, env).filter(non_null)
-            )
-
-        return apply_modifier(
-            strategy=find_strategy_in_env(field.message_type, env),
-            field=field
-        )
+                field_to_strategy(v, env).filter(non_null))
+
+        return apply_modifier(strategy=find_strategy_in_env(
+            field.message_type, env),
+                              field=field)
 
     raise Exception("Unhandled field {}.".format(field))
 
@@ -136,31 +129,28 @@
 def buildable(message_obj):
     """Return a "buildable" callable for st.builds which will handle optionals."""
     def builder(**kwargs):
-        return message_obj(**{
-            k: v
-            for k, v in kwargs.items()
-            if v is not None  # filter out unpopulated optional param
-        })
+        return message_obj(
+            **{
+                k: v
+                for k, v in kwargs.items()
+                if v is not None  # filter out unpopulated optional param
+            })
+
     builder.__name__ = message_obj.DESCRIPTOR.full_name
     return builder
 
 
 def message_to_strategy(message_obj, env, overrides=None):
     """Generate strategy from message."""
-<<<<<<< HEAD
     # Protobuf messages may have recursive dependencies.
     # We can manage these by lazily constructing strategies using st.deferred
     return st.deferred(lambda: st.builds(
-=======
-
-    return st.builds(
->>>>>>> 7cd89624
-        buildable(message_obj),
-        **{
+        buildable(message_obj), **{
             field_name: field_to_strategy(field, env, overrides=overrides)
-            for field_name, field in message_obj.DESCRIPTOR.fields_by_name.items()
-        })
-    )
+            for field_name, field in message_obj.DESCRIPTOR.fields_by_name.
+            items()
+        }))
+
 
 def handle_message_type(all_mess_objs, all_enum_objs, cont_obj, cont_type):
 
@@ -169,28 +159,16 @@
 
     all_mess_objs.append(cont_obj)
     all_nested = cont_type.nested_types
-    for cur_nested in all_nested:		
-        handle_message_type(all_mess_objs, all_enum_objs, getattr(cont_obj, cur_nested.name), cur_nested)
+    for cur_nested in all_nested:
+        handle_message_type(all_mess_objs, all_enum_objs,
+                            getattr(cont_obj, cur_nested.name), cur_nested)
+
 
 def load_module_into_env(parent_obj, env, overrides=None, depth=1):
     """Populate env with all messages and enums from the module."""
-<<<<<<< HEAD
-    message_objects = []
-    nested_enum_objects = []
-    for cur_type in module_.DESCRIPTOR.message_types_by_name.values():
-        handle_message_type(message_objects, nested_enum_objects, getattr(module_, cur_type.name), cur_type)
-        
-    for enum_obj in nested_enum_objects:
-        env[enum_obj] = enum_to_strategy(enum_obj, overrides=overrides)
-    for enum in module_.DESCRIPTOR.enum_types_by_name.values():
-        enum_obj = getattr(module_, enum.name)
-        env[enum_obj] = enum_to_strategy(enum_obj, overrides=overrides)
-    
-    for message_obj in message_objects:
-        env[message_obj] = message_to_strategy(message_obj, env, overrides=overrides)
-=======
     if depth > MAX_LOAD_DEPTH:
-        raise Exception("Nesting below {} levels is not supported".format(MAX_LOAD_DEPTH))
+        raise Exception(
+            "Nesting below {} levels is not supported".format(MAX_LOAD_DEPTH))
 
     if hasattr(parent_obj.DESCRIPTOR, 'enum_types'):
         enum_types = parent_obj.DESCRIPTOR.enum_types
@@ -221,8 +199,13 @@
                 continue
             try:
                 message_obj = getattr(parent_obj, message.name)
-                load_module_into_env(message_obj, env, overrides=overrides, depth=depth+1)
-                env[message_obj] = message_to_strategy(message_obj, env, overrides=overrides)
+                load_module_into_env(message_obj,
+                                     env,
+                                     overrides=overrides,
+                                     depth=depth + 1)
+                env[message_obj] = message_to_strategy(message_obj,
+                                                       env,
+                                                       overrides=overrides)
                 loaded.add(message)
             except LookupError:
                 continue
@@ -231,7 +214,6 @@
             is_loaded = True
             break
     return is_loaded
->>>>>>> 7cd89624
 
 
 def modules_to_strategies(*modules, **overrides):
@@ -250,5 +232,6 @@
         for module in modules:
             if module_loaded.get(module):
                 continue
-            module_loaded[module] = load_module_into_env(module, env, overrides)
+            module_loaded[module] = load_module_into_env(
+                module, env, overrides)
     return env