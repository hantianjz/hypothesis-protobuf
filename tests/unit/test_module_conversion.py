"""Tests for hypothesis_protobuf/module_conversion.py"""

from __future__ import absolute_import, unicode_literals

from numbers import Number

from past.builtins import basestring
from hypothesis import strategies as st

<<<<<<< HEAD
from .test_schemas import im_pb2
from .test_schemas import loop_pb2
from .test_schemas import sfixed_pb2

from hypothesis import given
=======
from .test_schemas import im_pb2, im_depend_pb2, im_nested_pb2
>>>>>>> 7cd89624

from hypothesis_protobuf.module_conversion import modules_to_strategies
from hypothesis_protobuf.utils import full_field_name


def test_instant_message_example():
    """Ensure InstantMessage can be made into a strategy with the correct types."""
    protobuf_strategies = modules_to_strategies(im_pb2)
    instant_message_strategy = protobuf_strategies[im_pb2.InstantMessage]
    instant_message_example = instant_message_strategy.example()
    assert isinstance(instant_message_example.timestamp, Number)
    assert isinstance(instant_message_example.sender.screen_name, basestring)
    assert isinstance(instant_message_example.recipient.screen_name, basestring)
    assert isinstance(instant_message_example.message, basestring)
    assert isinstance(instant_message_example.metadata.latency, float)
    assert isinstance(instant_message_example.metadata.inner.a, float)
    assert isinstance(instant_message_example.metadata.inner.layer.client.name, basestring)
    assert isinstance(instant_message_example.metadata.inner.layer.status, Number)
    assert isinstance(instant_message_example.client, Number)


def test_overrides_respected():
    """Ensure provided overrides are respected."""
    protobuf_strategies = modules_to_strategies(im_pb2, **{
        full_field_name(im_pb2.InstantMessage, 'message'): st.just('test message')
    })
    instant_message_strategy = protobuf_strategies[im_pb2.InstantMessage]
    instant_message_example = instant_message_strategy.example()
    assert instant_message_example.message == 'test message'
<<<<<<< HEAD
    
def test_nested_strategies_produce_data():
    """Ensure nested messages are accessible within strategy dict."""
    protobuf_strategies = modules_to_strategies(im_pb2)
    assert protobuf_strategies[im_pb2.MetaData.Inner].example()
    assert protobuf_strategies[im_pb2.MetaData.Inner.LimboDreamLayer].example()

def test_recursive_strategies_produce_data():
    """
    Ensure that we are able to construct strategies for recursive
    messages
    """
    protobuf_strategies = modules_to_strategies(loop_pb2)
    assert protobuf_strategies[loop_pb2.Loop].example()


@given(modules_to_strategies(sfixed_pb2)[sfixed_pb2.Sfixed])
def test_sfixed_values_are_in_range(sfixed):
    """
    Ensure that sfixed32 and sfixed64 fields have strategies generating
    values in the range of 32 and 64 bit signed integers respectively.
    """
    assert -(1<<31) <= sfixed.sfixed32 <= (1<<31) - 1
    assert -(1<<63) <= sfixed.sfixed64 <= (1<<63) - 1
=======


def test_instant_message_nested_example():
    """Ensure InstantMessage can be made into a strategy with the correct types."""
    protobuf_strategies = modules_to_strategies(im_nested_pb2)
    instant_message_strategy = protobuf_strategies[im_nested_pb2.InstantMessage]
    instant_message_example = instant_message_strategy.example()
    assert isinstance(instant_message_example.timestamp, Number)
    assert isinstance(instant_message_example.sender.screen_name, basestring)
    assert isinstance(instant_message_example.recipient.screen_name, basestring)
    assert isinstance(instant_message_example.message, basestring)
    assert isinstance(instant_message_example.metadata.latency, float)
    assert isinstance(instant_message_example.timestamp, Number)
    assert isinstance(instant_message_example.nested1, Number)
    assert isinstance(instant_message_example.metadata.inner_data.nested1, Number)
    assert isinstance(instant_message_example.metadata.inner_data.nested2, Number)


def test_overrides_respected_nested():
    """Ensure provided overrides are respected."""
    protobuf_strategies = modules_to_strategies(im_nested_pb2, **{
        full_field_name(im_nested_pb2.InstantMessage, 'timestamp'): st.just(101),
        full_field_name(im_nested_pb2.InstantMessage, 'message'): st.just('test message'),
        full_field_name(im_nested_pb2.InstantMessage, 'nested1'): st.just(3),
        full_field_name(im_nested_pb2.MetaData, 'latency'): st.just(10),
        full_field_name(im_nested_pb2.MetaData.InnerData, 'nested1'): st.just(2),
    })
    instant_message_strategy = protobuf_strategies[im_nested_pb2.InstantMessage]
    instant_message_example = instant_message_strategy.example()
    assert instant_message_example.timestamp == 101
    assert instant_message_example.message == 'test message'
    assert instant_message_example.nested1 == 3
    assert instant_message_example.metadata.latency == 10
    assert instant_message_example.metadata.inner_data.nested1 == 2

def test_multiple_modules_dependency():
	"""Ensure modules are loaded regardless of load order."""
	# im_depend_pb2 imports types from im_pb2
	protobuf_strategies = modules_to_strategies(im_depend_pb2, im_pb2)
	assert im_depend_pb2.DepMessage in protobuf_strategies
>>>>>>> 7cd89624
<|MERGE_RESOLUTION|>--- conflicted
+++ resolved
@@ -7,15 +7,12 @@
 from past.builtins import basestring
 from hypothesis import strategies as st
 
-<<<<<<< HEAD
 from .test_schemas import im_pb2
 from .test_schemas import loop_pb2
 from .test_schemas import sfixed_pb2
 
 from hypothesis import given
-=======
 from .test_schemas import im_pb2, im_depend_pb2, im_nested_pb2
->>>>>>> 7cd89624
 
 from hypothesis_protobuf.module_conversion import modules_to_strategies
 from hypothesis_protobuf.utils import full_field_name
@@ -28,30 +25,36 @@
     instant_message_example = instant_message_strategy.example()
     assert isinstance(instant_message_example.timestamp, Number)
     assert isinstance(instant_message_example.sender.screen_name, basestring)
-    assert isinstance(instant_message_example.recipient.screen_name, basestring)
+    assert isinstance(instant_message_example.recipient.screen_name,
+                      basestring)
     assert isinstance(instant_message_example.message, basestring)
     assert isinstance(instant_message_example.metadata.latency, float)
     assert isinstance(instant_message_example.metadata.inner.a, float)
-    assert isinstance(instant_message_example.metadata.inner.layer.client.name, basestring)
-    assert isinstance(instant_message_example.metadata.inner.layer.status, Number)
+    assert isinstance(instant_message_example.metadata.inner.layer.client.name,
+                      basestring)
+    assert isinstance(instant_message_example.metadata.inner.layer.status,
+                      Number)
     assert isinstance(instant_message_example.client, Number)
 
 
 def test_overrides_respected():
     """Ensure provided overrides are respected."""
-    protobuf_strategies = modules_to_strategies(im_pb2, **{
-        full_field_name(im_pb2.InstantMessage, 'message'): st.just('test message')
-    })
+    protobuf_strategies = modules_to_strategies(
+        im_pb2, **{
+            full_field_name(im_pb2.InstantMessage, 'message'):
+            st.just('test message')
+        })
     instant_message_strategy = protobuf_strategies[im_pb2.InstantMessage]
     instant_message_example = instant_message_strategy.example()
     assert instant_message_example.message == 'test message'
-<<<<<<< HEAD
-    
+
+
 def test_nested_strategies_produce_data():
     """Ensure nested messages are accessible within strategy dict."""
     protobuf_strategies = modules_to_strategies(im_pb2)
     assert protobuf_strategies[im_pb2.MetaData.Inner].example()
     assert protobuf_strategies[im_pb2.MetaData.Inner.LimboDreamLayer].example()
+
 
 def test_recursive_strategies_produce_data():
     """
@@ -68,37 +71,47 @@
     Ensure that sfixed32 and sfixed64 fields have strategies generating
     values in the range of 32 and 64 bit signed integers respectively.
     """
-    assert -(1<<31) <= sfixed.sfixed32 <= (1<<31) - 1
-    assert -(1<<63) <= sfixed.sfixed64 <= (1<<63) - 1
-=======
+    assert -(1 << 31) <= sfixed.sfixed32 <= (1 << 31) - 1
+    assert -(1 << 63) <= sfixed.sfixed64 <= (1 << 63) - 1
 
 
 def test_instant_message_nested_example():
     """Ensure InstantMessage can be made into a strategy with the correct types."""
     protobuf_strategies = modules_to_strategies(im_nested_pb2)
-    instant_message_strategy = protobuf_strategies[im_nested_pb2.InstantMessage]
+    instant_message_strategy = protobuf_strategies[
+        im_nested_pb2.InstantMessage]
     instant_message_example = instant_message_strategy.example()
     assert isinstance(instant_message_example.timestamp, Number)
     assert isinstance(instant_message_example.sender.screen_name, basestring)
-    assert isinstance(instant_message_example.recipient.screen_name, basestring)
+    assert isinstance(instant_message_example.recipient.screen_name,
+                      basestring)
     assert isinstance(instant_message_example.message, basestring)
     assert isinstance(instant_message_example.metadata.latency, float)
     assert isinstance(instant_message_example.timestamp, Number)
     assert isinstance(instant_message_example.nested1, Number)
-    assert isinstance(instant_message_example.metadata.inner_data.nested1, Number)
-    assert isinstance(instant_message_example.metadata.inner_data.nested2, Number)
+    assert isinstance(instant_message_example.metadata.inner_data.nested1,
+                      Number)
+    assert isinstance(instant_message_example.metadata.inner_data.nested2,
+                      Number)
 
 
 def test_overrides_respected_nested():
     """Ensure provided overrides are respected."""
-    protobuf_strategies = modules_to_strategies(im_nested_pb2, **{
-        full_field_name(im_nested_pb2.InstantMessage, 'timestamp'): st.just(101),
-        full_field_name(im_nested_pb2.InstantMessage, 'message'): st.just('test message'),
-        full_field_name(im_nested_pb2.InstantMessage, 'nested1'): st.just(3),
-        full_field_name(im_nested_pb2.MetaData, 'latency'): st.just(10),
-        full_field_name(im_nested_pb2.MetaData.InnerData, 'nested1'): st.just(2),
-    })
-    instant_message_strategy = protobuf_strategies[im_nested_pb2.InstantMessage]
+    protobuf_strategies = modules_to_strategies(
+        im_nested_pb2, **{
+            full_field_name(im_nested_pb2.InstantMessage, 'timestamp'):
+            st.just(101),
+            full_field_name(im_nested_pb2.InstantMessage, 'message'):
+            st.just('test message'),
+            full_field_name(im_nested_pb2.InstantMessage, 'nested1'):
+            st.just(3),
+            full_field_name(im_nested_pb2.MetaData, 'latency'):
+            st.just(10),
+            full_field_name(im_nested_pb2.MetaData.InnerData, 'nested1'):
+            st.just(2),
+        })
+    instant_message_strategy = protobuf_strategies[
+        im_nested_pb2.InstantMessage]
     instant_message_example = instant_message_strategy.example()
     assert instant_message_example.timestamp == 101
     assert instant_message_example.message == 'test message'
@@ -106,9 +119,9 @@
     assert instant_message_example.metadata.latency == 10
     assert instant_message_example.metadata.inner_data.nested1 == 2
 
+
 def test_multiple_modules_dependency():
-	"""Ensure modules are loaded regardless of load order."""
-	# im_depend_pb2 imports types from im_pb2
-	protobuf_strategies = modules_to_strategies(im_depend_pb2, im_pb2)
-	assert im_depend_pb2.DepMessage in protobuf_strategies
->>>>>>> 7cd89624
+    """Ensure modules are loaded regardless of load order."""
+    # im_depend_pb2 imports types from im_pb2
+    protobuf_strategies = modules_to_strategies(im_depend_pb2, im_pb2)
+    assert im_depend_pb2.DepMessage in protobuf_strategies